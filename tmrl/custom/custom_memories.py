# standard library imports
from copy import deepcopy

# third-party imports
import cv2
import numpy as np
import torch

# local imports
from tmrl.memory_dataloading import MemoryDataloading, TrajMemoryDataloading

# LOCAL BUFFER COMPRESSION ==============================


def get_local_buffer_sample_lidar(prev_act, obs, rew, done, info):
    """
    Input:
        prev_act: action computed from a previous observation and applied to yield obs in the transition (but not influencing the unaugmented observation in real-time envs)
        obs, rew, done, info: outcome of the transition
    this function creates the object that will actually be stored in local buffers for networking
    this is to compress the sample before sending it over the Internet/local network
    buffers of such samples will be given as input to the append() method of the dataloading memory
    the user must define both this function and the append() method of the dataloading memory
    CAUTION: prev_act is the action that comes BEFORE obs (i.e. prev_obs, prev_act(prev_obs), obs(prev_act))
    """
    obs_mod = (obs[0], obs[1][-19:])  # speed and most recent lidar only
    rew_mod = np.float32(rew)
    done_mod = done
    return prev_act, obs_mod, rew_mod, done_mod, info


def get_local_buffer_sample_tm20_imgs(prev_act, obs, rew, done, info):
    """
    Sample compressor for MemoryTM2020
    Input:
        prev_act: action computed from a previous observation and applied to yield obs in the transition
        obs, rew, done, info: outcome of the transition
    this function creates the object that will actually be stored in local buffers for networking
    this is to compress the sample before sending it over the Internet/local network
    buffers of such samples will be given as input to the append() method of the dataloading memory
    the user must define both this function and the append() method of the dataloading memory
    CAUTION: prev_act is the action that comes BEFORE obs (i.e. prev_obs, prev_act(prev_obs), obs(prev_act))
    """
    prev_act_mod = prev_act
    compressed_img = cv2.imencode('.PNG', np.moveaxis(obs[3][-1], 0, -1))
    obs_mod = (obs[0], obs[1], obs[2], compressed_img)  # speed, gear, rpm, last image
    rew_mod = np.float32(rew)
    done_mod = done
    info_mod = info
    return prev_act_mod, obs_mod, rew_mod, done_mod, info_mod


def get_local_buffer_sample_cognifly(prev_act, obs, rew, done, info):
    """
    Sample compressor for cognifly
    """
    prev_act_mod = prev_act
    obs_mod = (obs[0], obs[1], obs[2], obs[3], obs[4], obs[5])  # alt, vel, acc, tar, total_delay, total_delay_kappa
    rew_mod = rew
    done_mod = done
    info_mod = info
    return prev_act_mod, obs_mod, rew_mod, done_mod, info_mod


# FUNCTIONS ====================================================


def last_true_in_tensor_1d(t):
    nz = torch.nonzero(t)
    if len(nz) != 0:
        return nz[-1].item()  # FIXME: should be [-1] first ?
    else:
        return None


def replace_hist_before_done(hist, done_idx_in_hist):
    last_idx = len(hist) - 1
    assert done_idx_in_hist <= last_idx, f"DEBUG: done_idx_in_hist:{done_idx_in_hist}, last_idx:{last_idx}"
    if 0 <= done_idx_in_hist < last_idx:
        for i in reversed(range(len(hist))):
            if i <= done_idx_in_hist:
                hist[i] = hist[i + 1]


def generate_seq_res_old_res_new(data, last_done_idx, seq_len, nb_elts):
    if last_done_idx is not None and last_done_idx < len(data) - 1:
        val_after_done = data[last_done_idx + 1]
        # modify things without affecting the original data
        if last_done_idx != len(data) - 2:  # no change on old if done before transition
            data_old = deepcopy(data[:-1])
            data_old[:last_done_idx + 1] = val_after_done
        else:
            data_old = data[:-1]
        data_new = deepcopy(data[1:])
        data_new[:last_done_idx + 1] = val_after_done
        _data_old = data_old
        _data_new = data_new
    else:
        _data_old = data[:-1]
        _data_new = data[1:]
    # print(f"DEBUG:res_old.shape:{_data_old.shape}, data.shape:{data.shape}, last_done_idx:{last_done_idx}, seq_len:{seq_len}")
    res_old = _data_old.unfold(0, seq_len, 1)
    res_new = _data_new.unfold(0, seq_len, 1)
    len_shape = len(res_old.shape) - 1
    res_old = res_old.movedim(len_shape, 1)
    res_new = res_new.movedim(len_shape, 1)
    return res_old, res_new


# MEMORY DATALOADING ===========================================


class MemoryTMNF(MemoryDataloading):
    def __init__(self,
                 memory_size,
                 batchsize,
                 path_loc="",
                 imgs_obs=4,
                 act_buf_len=1,
                 nb_steps=1,
                 use_dataloader=False,
                 num_workers=0,
                 pin_memory=False,
                 remove_size=100,
                 sample_preprocessor: callable = None,
                 crc_debug=False,
                 device="cpu",
                 sequences=False,
                 collate_fn=None):

        print(f"DEBUG: MemoryTMNF use_dataloader:{use_dataloader}")
        print(f"DEBUG: MemoryTMNF pin_memory:{pin_memory}")

        self.imgs_obs = imgs_obs
        self.act_buf_len = act_buf_len
        self.sup_buf_len = max(self.imgs_obs, self.act_buf_len)
        self.start_imgs_offset = max(0, self.sup_buf_len - self.imgs_obs)
        self.start_acts_offset = max(0, self.sup_buf_len - self.act_buf_len)
        self.torch_data = None
        super().__init__(memory_size=memory_size,
                         batchsize=batchsize,
                         path_loc=path_loc,
                         nb_steps=nb_steps,
                         use_dataloader=use_dataloader,
                         num_workers=num_workers,
                         pin_memory=pin_memory,
                         remove_size=remove_size,
                         sample_preprocessor=sample_preprocessor,
                         crc_debug=crc_debug,
                         device=device,
                         sequences=sequences,
                         collate_fn=collate_fn)

    def append_buffer(self, buffer):  # TODO
        return self

    def __len__(self):
        if self.data is None:
            return 0
        res = len(self.data[0]) - self.sup_buf_len - 1
        if res < 0:
            return 0
        else:
            return res

    def get_transition(self, item):  # TODO
        pass
        # return last_obs, new_act, rew, new_obs, done


class MemoryTMNFLidar(MemoryTMNF):
    def get_transition(self, item):
        """
        CAUTION: item is the first index of the 4 images in the images history of the OLD observation
        CAUTION: in the buffer, a sample is (act, obs(act)) and NOT (obs, act(obs))
            i.e. in a sample, the observation is what step returned after being fed act
            therefore, in the RTRL setting, act is appended to obs
        So we load 5 images from here...
        Don't forget the info dict for CRC debugging
        """
        idx_last = item + self.sup_buf_len - 1
        idx_now = item + self.sup_buf_len

        acts = self.load_acts(item)
        last_act_buf = acts[:-1]
        new_act_buf = acts[1:]

        imgs = self.load_imgs(item)
        imgs_last_obs = imgs[:-1]
        imgs_new_obs = imgs[1:]

        # if a reset transition has influenced the observation, special care must be taken
        last_dones = self.torch_data[4][idx_now - self.sup_buf_len:idx_now]  # self.sup_buf_len values
        last_done_idx = last_true_in_tensor_1d(last_dones)  # last occurrence of True
        assert last_done_idx is None or last_dones[last_done_idx], f"DEBUG: last_done_idx:{last_done_idx}"
        last_infos = self.data[6][idx_now - self.sup_buf_len:idx_now]
        last_ignored_dones = torch.tensor(["__no_done" in i for i in last_infos], requires_grad=False)
<<<<<<< HEAD
        last_ignored_done_idx = last_true_in_tensor_1d(last_ignored_dones)  # last occurrence of True
        assert last_ignored_done_idx is None or last_ignored_dones[last_ignored_done_idx] and not last_dones[last_ignored_done_idx], f"DEBUG: last_ignored_done_idx:{last_ignored_done_idx}, last_ignored_dones:{last_ignored_dones}, last_dones:{last_dones}"
=======
        last_ignored_done_idx = last_true_in_tensor(last_ignored_dones)  # last occurrence of True
        assert last_ignored_done_idx is None or last_ignored_dones[
            last_ignored_done_idx] and not last_dones[last_ignored_done_idx], f"DEBUG: last_ignored_done_idx:{last_ignored_done_idx}, last_ignored_dones:{last_ignored_dones}, last_dones:{last_dones}"
>>>>>>> 84592ec2
        if last_ignored_done_idx is not None:
            last_done_idx = last_ignored_done_idx  # FIXME: might not work in extreme cases where a done is ignored right after another done

        if last_done_idx is not None:
            new_act_buf = deepcopy(new_act_buf)
            last_act_buf = deepcopy(last_act_buf)
            imgs_new_obs = deepcopy(imgs_new_obs)
            imgs_last_obs = deepcopy(imgs_last_obs)
            replace_hist_before_done(hist=new_act_buf, done_idx_in_hist=last_done_idx - self.start_acts_offset - 1)
            replace_hist_before_done(hist=last_act_buf, done_idx_in_hist=last_done_idx - self.start_acts_offset)
            replace_hist_before_done(hist=imgs_new_obs, done_idx_in_hist=last_done_idx - self.start_imgs_offset - 1)
            replace_hist_before_done(hist=imgs_last_obs, done_idx_in_hist=last_done_idx - self.start_imgs_offset)

        last_obs = (self.torch_data[2][idx_last], imgs_last_obs.view(-1), *last_act_buf)
        new_act = self.torch_data[1][idx_now]
        rew = self.torch_data[5][idx_now]
        new_obs = (self.torch_data[2][idx_now], imgs_new_obs.view(-1), *new_act_buf)
        done = self.torch_data[4][idx_now]
        info = self.data[6][idx_now]

        return last_obs, new_act, rew, new_obs, done, info

    def load_imgs(self, item):
        res = self.torch_data[3][(item + self.start_imgs_offset):(item + self.start_imgs_offset + self.imgs_obs + 1)]
        return res

    def load_acts(self, item):
        res = self.torch_data[1][(item + self.start_acts_offset):(item + self.start_acts_offset + self.act_buf_len + 1)]
        return res

    def append_buffer(self, buffer):
        """
        buffer is a list of samples ( act, obs, rew, done, info)
        don't forget to keep the info dictionary in the sample for CRC debugging
        """

        first_data_idx = self.data[0][-1] + 1 if self.__len__() > 0 else 0

        d0 = [first_data_idx + i for i, _ in enumerate(buffer.memory)]  # indexes
        d1 = [b[0] for b in buffer.memory]  # actions
        d2 = [b[1][0] for b in buffer.memory]  # speeds
        d3 = [b[1][1] for b in buffer.memory]  # lidar
        d4 = [b[3] for b in buffer.memory]  # dones
        d5 = [b[2] for b in buffer.memory]  # rewards
        d6 = [b[4] for b in buffer.memory]  # infos

        if self.__len__() > 0:
            self.data[0] += d0
            self.data[1] += d1
            self.data[2] += d2
            self.data[3] += d3
            self.data[4] += d4
            self.data[5] += d5
            self.data[6] += d6
        else:
            if self.data is None:
                self.data = []
            self.data.append(d0)
            self.data.append(d1)
            self.data.append(d2)
            self.data.append(d3)
            self.data.append(d4)
            self.data.append(d5)
            self.data.append(d6)

        to_trim = self.__len__() - self.memory_size
        if to_trim > 0:
            self.data[0] = self.data[0][to_trim:]
            self.data[1] = self.data[1][to_trim:]
            self.data[2] = self.data[2][to_trim:]
            self.data[3] = self.data[3][to_trim:]
            self.data[4] = self.data[4][to_trim:]
            self.data[5] = self.data[5][to_trim:]
            self.data[6] = self.data[6][to_trim:]

        self.torch_data = []  # TODO: optimize
        self.torch_data.append(torch.tensor(self.data[0], dtype=torch.float32))  # indexes
        self.torch_data.append(torch.tensor(self.data[1], dtype=torch.float32))  # actions
        self.torch_data.append(torch.tensor(self.data[2], dtype=torch.float32))  # speeds
        self.torch_data.append(torch.tensor(self.data[3], dtype=torch.float32))  # lidars
        self.torch_data.append(torch.tensor(self.data[4], dtype=torch.float32))  # dones
        self.torch_data.append(torch.tensor(self.data[5], dtype=torch.float32))  # rewards

        return self


class SeqMemoryTMNFLidar(MemoryTMNFLidar):
    """
    For RNNs, has the sequence length as 1st extra dimension
    """
    def __init__(self,
                 memory_size,
                 batchsize,
                 path_loc="",
                 imgs_obs=4,
                 act_buf_len=1,
                 nb_steps=1,
                 use_dataloader=False,
                 num_workers=0,
                 pin_memory=False,
                 remove_size=100,
                 sample_preprocessor: callable = None,
                 crc_debug=False,
                 device="cpu",
                 seq_len=20,
                 collate_fn=None):

        print(f"DEBUG: SeqMemoryTMNFLidar use_dataloader:{use_dataloader}")
        print(f"DEBUG: SeqMemoryTMNFLidar pin_memory:{pin_memory}")

        self.seq_len = seq_len
        super().__init__(memory_size=memory_size,
                         batchsize=batchsize,
                         path_loc=path_loc,
                         imgs_obs=imgs_obs,
                         act_buf_len=act_buf_len,
                         nb_steps=nb_steps,
                         use_dataloader=use_dataloader,
                         num_workers=num_workers,
                         pin_memory=pin_memory,
                         remove_size=remove_size,
                         sample_preprocessor=sample_preprocessor,
                         crc_debug=crc_debug,
                         device=device,
                         sequences=True,
                         collate_fn=collate_fn)

    def __len__(self):
        sup_len = super().__len__()
        if sup_len < self.seq_len:
            return 0
        else:
            return sup_len - self.seq_len

    def get_transition(self, item):
        # """
        # the first dim in the returned leaf tensors is the sequence length
        # """
        # res = (super(SeqMemoryTMNFLidar, self).get_transition(i) for i in range(item, item+self.seq_len))
        # return res

        """
        CAUTION: item is the first index of the 4 images in the images history of the OLD observation
        CAUTION: in the buffer, a sample is (act, obs(act)) and NOT (obs, act(obs))
            i.e. in a sample, the observation is what step returned after being fed act
            therefore, in the RTRL setting, act is appended to obs
        So we load 5 images from here...
        Don't forget the info dict for CRC debugging
        """
<<<<<<< HEAD
        print(f"DEBUG: get trantition {item}")

        idx_last = item + self.sup_buf_len - 1  # beginning of seq
        idx_now = item + self.sup_buf_len  # beginning of seq

        # if a reset transition has influenced the observation, special care must be taken
        last_dones_1d = self.torch_data[4][idx_now - self.sup_buf_len:idx_now + self.seq_len - 1]
        last_done_idx_1d = last_true_in_tensor_1d(last_dones_1d)  # last occurrence of True
        assert last_done_idx_1d is None or last_dones_1d[last_done_idx_1d], f"DEBUG: last_done_idx:{last_done_idx_1d}"
        last_infos_1d = self.data[6][idx_now - self.sup_buf_len:idx_now + self.seq_len - 1]
        last_ignored_dones_1d = torch.tensor(["__no_done" in i for i in last_infos_1d], requires_grad=False)
        last_ignored_done_idx_1d = last_true_in_tensor_1d(last_ignored_dones_1d)  # last occurrence of True
        assert last_ignored_done_idx_1d is None or last_ignored_dones_1d[last_ignored_done_idx_1d] and not last_dones_1d[last_ignored_done_idx_1d], f"DEBUG: last_ignored_done_idx_1d:{last_ignored_done_idx_1d}, last_ignored_dones_1d:{last_ignored_dones_1d}, last_dones_1d:{last_dones_1d}"
        if last_ignored_done_idx_1d is not None:
            last_done_idx_1d = last_ignored_done_idx_1d  # FIXME: might not work in extreme cases where a done is ignored right after another done
        # if last_done_idx_1d is not None:
        #     last_done_idx_1d += idx_now - self.sup_buf_len  # this becomes the index of the last relevant done in self.data

        last_act_buf_seq, new_act_buf_seq = self.load_acts_seq(item, last_done_idx_1d)
        last_img_buf_seq, new_img_buf_seq = self.load_imgs_seq(item, last_done_idx_1d)

        # print(f"DEBUG: last_act_buf_seq:{last_act_buf_seq}")
        # print(f"DEBUG: last_img_buf_seq:{last_img_buf_seq}")

        # concatenate imgs:
        if last_img_buf_seq.shape[0] > 1:
            last_img_buf_seq = torch.cat(tuple(last_img_buf_seq[:]), 1)
            new_img_buf_seq = torch.cat(tuple(new_img_buf_seq[:]), 1)
        else:
            last_img_buf_seq = last_img_buf_seq.squeeze()
            new_img_buf_seq = new_img_buf_seq.squeeze()

        last_obs = (self.torch_data[2][idx_last:idx_last + self.seq_len], last_img_buf_seq, *last_act_buf_seq)
        new_act = self.torch_data[1][idx_now + self.seq_len - 1]
        rew = self.torch_data[5][idx_now + self.seq_len - 1]  # last of the sequence
        new_obs = (self.torch_data[2][idx_now:idx_now + self.seq_len], new_img_buf_seq, *new_act_buf_seq)
        done = self.torch_data[4][idx_now + self.seq_len - 1]  # last of the sequence
        info = self.data[6][idx_now + self.seq_len - 1]  # last of the sequence

        # print(f"DEBUG: len(last_obs):{len(last_obs)}")
        # print(f"DEBUG: last_obs[0].shape:{last_obs[0].shape}")
        # print(f"DEBUG: last_obs[1].shape:{last_obs[1].shape}")
        # print(f"DEBUG: last_obs[2].shape:{last_obs[2].shape}")
        # print(f"DEBUG: last_obs[2].shape:{last_obs[3].shape}")

        return last_obs, new_act, rew, new_obs, done, info

    def load_imgs_seq(self, item, last_done_idx):
        # res = torch.stack([self.torch_data[3][(item + self.start_imgs_offset + i):(item + self.start_imgs_offset + self.imgs_obs + 1 + i)] for i in range(self.seq_len)])
        data = self.torch_data[3][(item + self.start_imgs_offset):(item + self.start_imgs_offset + self.imgs_obs + self.seq_len)]
        res_old, res_new = generate_seq_res_old_res_new(data, last_done_idx, self.seq_len, self.imgs_obs)
        # res = self.torch_data[3][(item + self.start_imgs_offset):(item + self.start_imgs_offset + self.imgs_obs + self.seq_len)].unfold(0, self.seq_len, 1).unfold(0, self.imgs_obs, 1)
        return res_old, res_new

    def load_acts_seq(self, item, last_done_idx):
        # res = torch.stack([self.torch_data[1][(item + self.start_acts_offset + i):(item + self.start_acts_offset + self.act_buf_len + 1 + i)] for i in range(self.seq_len)])
        data = self.torch_data[1][(item + self.start_acts_offset):(item + self.start_acts_offset + self.act_buf_len + self.seq_len)]
        # print(f"DEBUG: data.shape{data.shape}, self.torch_data[1].shape:{self.torch_data[1].shape}, item:{item}, range:{item + self.start_acts_offset}:{item + self.start_acts_offset + self.act_buf_len + self.seq_len}")
        res_old, res_new = generate_seq_res_old_res_new(data, last_done_idx, self.seq_len, self.imgs_obs)
        # res = self.torch_data[1][(item + self.start_acts_offset):(item + self.start_acts_offset + self.act_buf_len + self.seq_len)].unfold(0, self.seq_len, 1).unfold(0, self.act_buf_len, 1)
        return res_old, res_new
=======
        res = (super(SeqMemoryTMNFLidar, self).get_transition(i) for i in range(item, item + self.seq_len))
        return res
>>>>>>> 84592ec2


class TrajMemoryTMNF(TrajMemoryDataloading):
    def __init__(self,
                 memory_size,
                 batchsize,
                 path_loc="",
                 imgs_obs=4,
                 act_buf_len=1,
                 traj_len=1,
                 nb_steps=1,
                 use_dataloader=False,
                 num_workers=0,
                 pin_memory=False,
                 remove_size=100,
                 crc_debug=False,
                 device="cpu"):
        self.imgs_obs = imgs_obs
        self.act_buf_len = act_buf_len
        self.traj_len = traj_len
        self.min_samples = max(self.imgs_obs, self.act_buf_len)
        self.min_samples += self.traj_len - 1
        self.start_imgs_offset = max(0, self.min_samples - self.imgs_obs)
        self.start_acts_offset = max(0, self.min_samples - self.act_buf_len)
        super().__init__(memory_size=memory_size,
                         batchsize=batchsize,
                         path_loc=path_loc,
                         nb_steps=nb_steps,
                         use_dataloader=use_dataloader,
                         num_workers=num_workers,
                         pin_memory=pin_memory,
                         remove_size=remove_size,
                         crc_debug=crc_debug,
                         device=device)

    def append_buffer(self, buffer):  # TODO
        return self

    def __len__(self):
        if len(self.data) == 0:
            return 0
        res = len(self.data[0]) - self.min_samples - 1
        if res < 0:
            return 0
        else:
            return res

    def get_trajectory(self, item):  # TODO
        pass
        # return last_obs, new_act, rew, new_obs, done


class TrajMemoryTMNFLidar(TrajMemoryTMNF):
    def get_trajectory(self, item):
        """
        CAUTION: item is the first index of the 4 images in the images history of the OLD observation
        CAUTION: in the buffer, a sample is (act, obs(act)) and NOT (obs, act(obs))
            i.e. in a sample, the observation is what step returned after being fed act
            therefore, in the RTRL setting, act is appended to obs
        So we load 5 images from here...
        Don't forget the info dict for CRC debugging
        """
        idx_now = item + self.min_samples
        all_acts = self.load_acts_traj(item)
        # new_act_buf = acts[1:]
        all_imgs = self.load_imgs_traj(item)

        # rew = np.float32(self.data[5][idx_now])

        rew_traj = [np.float32(self.data[5][idx_now + i]) for i in range(self.traj_len)]

        # new_act = self.data[1][idx_now]

        # new_obs = (self.data[2][idx_now], imgs[1:], *new_act_buf)

        augm_obs_traj = [(self.data[2][idx_now + i], all_imgs[1 + i:self.imgs_obs + i + 1], *all_acts[1 + i:self.act_buf_len + i + 1]) for i in range(self.traj_len)]

        # done = self.data[4][idx_now]

        done_traj = [self.data[4][idx_now + i] for i in range(self.traj_len)]

        # info = self.data[6][idx_now]

        info_traj = [self.data[6][idx_now + i] for i in range(self.traj_len)]

        return augm_obs_traj, rew_traj, done_traj, info_traj

    def load_imgs_traj(self, item):
        res = self.data[3][(item + self.start_imgs_offset):(item + self.start_imgs_offset + self.imgs_obs + self.traj_len)]
        return np.stack(res)

    def load_acts_traj(self, item):
        res = self.data[1][(item + self.start_acts_offset):(item + self.start_acts_offset + self.act_buf_len + self.traj_len)]
        return res

    def append_buffer(self, buffer):
        """
        buffer is a list of samples ( act, obs, rew, done, info)
        don't forget to keep the info dictionary in the sample for CRC debugging
        """

        first_data_idx = self.data[0][-1] + 1 if self.__len__() > 0 else 0

        d0 = [first_data_idx + i for i, _ in enumerate(buffer.memory)]  # indexes
        d1 = [b[0] for b in buffer.memory]  # actions
        d2 = [b[1][0] for b in buffer.memory]  # speeds
        d3 = [b[1][1] for b in buffer.memory]  # lidar
        d4 = [b[3] for b in buffer.memory]  # dones
        d5 = [b[2] for b in buffer.memory]  # rewards
        d6 = [b[4] for b in buffer.memory]  # infos

        if self.__len__() > 0:
            self.data[0] += d0
            self.data[1] += d1
            self.data[2] += d2
            self.data[3] += d3
            self.data[4] += d4
            self.data[5] += d5
            self.data[6] += d6
        else:
            self.data.append(d0)
            self.data.append(d1)
            self.data.append(d2)
            self.data.append(d3)
            self.data.append(d4)
            self.data.append(d5)
            self.data.append(d6)

        to_trim = self.__len__() - self.memory_size
        if to_trim > 0:
            self.data[0] = self.data[0][to_trim:]
            self.data[1] = self.data[1][to_trim:]
            self.data[2] = self.data[2][to_trim:]
            self.data[3] = self.data[3][to_trim:]
            self.data[4] = self.data[4][to_trim:]
            self.data[5] = self.data[5][to_trim:]
            self.data[6] = self.data[6][to_trim:]

        return self


class MemoryTM2020(MemoryDataloading):  # TODO: reset transitions
    def __init__(self,
                 memory_size,
                 batchsize,
                 path_loc="",
                 imgs_obs=4,
                 act_buf_len=1,
                 nb_steps=1,
                 use_dataloader=False,
                 num_workers=0,
                 pin_memory=False,
                 remove_size=100,
                 sample_preprocessor: callable = None,
                 crc_debug=False,
                 device="cpu"):
        self.imgs_obs = imgs_obs
        self.act_buf_len = act_buf_len
        self.min_samples = max(self.imgs_obs, self.act_buf_len)
        self.start_imgs_offset = max(0, self.min_samples - self.imgs_obs)
        self.start_acts_offset = max(0, self.min_samples - self.act_buf_len)
        super().__init__(memory_size=memory_size,
                         batchsize=batchsize,
                         path_loc=path_loc,
                         nb_steps=nb_steps,
                         use_dataloader=use_dataloader,
                         num_workers=num_workers,
                         pin_memory=pin_memory,
                         remove_size=remove_size,
                         sample_preprocessor=sample_preprocessor,
                         crc_debug=crc_debug,
                         device=device)

    def append_buffer(self, buffer):
        """
        buffer is a list of samples (act, obs, rew, done, info)
        don't forget to keep the info dictionary in the sample for CRC debugging
        """
        first_data_idx = self.data[0][-1] + 1 if self.__len__() > 0 else 0
        d0 = [(first_data_idx + i) % self.memory_size for i, _ in enumerate(buffer.memory)]  # indexes  # FIXME: check that this works
        d1 = [b[0] for b in buffer.memory]  # actions
        d2 = [b[1][0] for b in buffer.memory]  # speeds
        d3 = [b[1][1] for b in buffer.memory]  # gear
        d4 = [b[1][2] for b in buffer.memory]  # rpm
        for bi, di in zip(buffer.memory, d0):
            cv2.imwrite(str(self.path / (str(di) + '.png')), cv2.imdecode(np.array(bi[1][3][1]), cv2.IMREAD_UNCHANGED))
        d5 = [b[3] for b in buffer.memory]  # dones
        d6 = [b[2] for b in buffer.memory]  # rewards
        d7 = [b[4] for b in buffer.memory]  # infos

        if self.__len__() > 0:
            self.data[0] += d0
            self.data[1] += d1
            self.data[2] += d2
            self.data[3] += d3
            self.data[4] += d4
            self.data[5] += d5
            self.data[6] += d6
            self.data[7] += d7
        else:
            self.data.append(d0)
            self.data.append(d1)
            self.data.append(d2)
            self.data.append(d3)
            self.data.append(d4)
            self.data.append(d5)
            self.data.append(d6)
            self.data.append(d7)

        to_trim = self.__len__() - self.memory_size
        if to_trim > 0:
            self.data[0] = self.data[0][to_trim:]
            self.data[1] = self.data[1][to_trim:]
            self.data[2] = self.data[2][to_trim:]
            self.data[3] = self.data[3][to_trim:]
            self.data[4] = self.data[4][to_trim:]
            self.data[5] = self.data[5][to_trim:]
            self.data[6] = self.data[6][to_trim:]
            self.data[7] = self.data[7][to_trim:]
        return self

    def __len__(self):
        if len(self.data) < self.min_samples + 1:
            return 0
        res = len(self.data[0]) - self.min_samples - 1
        if res < 0:
            return 0
        else:
            return res

    def get_transition(self, item):
        idx_last = item + self.min_samples - 1
        idx_now = item + self.min_samples

        imgs = self.load_imgs(item)
        acts = self.load_acts(item)

        last_act_buf = acts[:-1]
        new_act_buf = acts[1:]

        last_obs = (self.data[2][idx_last], self.data[3][idx_last], self.data[4][idx_last], imgs[:-1], *last_act_buf)
        rew = np.float32(self.data[6][idx_now])
        new_act = np.array(self.data[1][idx_now], dtype=np.float32)
        new_obs = (self.data[2][idx_now], self.data[3][idx_now], self.data[4][idx_now], imgs[1:], *new_act_buf)
        done = self.data[5][idx_now]
        info = self.data[7][idx_now]
        return last_obs, new_act, rew, new_obs, done, info

    def load_imgs(self, item):
        res = []
        for i in range(item + self.start_imgs_offset, item + self.start_imgs_offset + self.imgs_obs + 1):
            img_path = str(self.path / (str(self.data[0][i]) + ".png"))
            img = cv2.imread(img_path)
            res.append(np.moveaxis(img, -1, 0))
        return np.array(res)

    def load_acts(self, item):
        res = self.data[1][(item + self.start_acts_offset):(item + self.start_acts_offset + self.act_buf_len + 1)]
        return res


class MemoryTM2020RAM(MemoryTM2020):
    """
    Same as MemoryTM2020 but the full buffer is in RAM to avoid dataloading latencies
    """
    def append_buffer(self, buffer):
        """
        buffer is a list of samples (act, obs, rew, done, info)
        don't forget to keep the info dictionary in the sample for CRC debugging
        """
        first_data_idx = self.data[0][-1] + 1 if self.__len__() > 0 else 0
        d0 = [(first_data_idx + i) % self.memory_size for i, _ in enumerate(buffer.memory)]  # indexes  # FIXME: check that this works
        d1 = [b[0] for b in buffer.memory]  # actions
        d2 = [b[1][0] for b in buffer.memory]  # speeds
        d3 = [b[1][1] for b in buffer.memory]  # gear
        d4 = [b[1][2] for b in buffer.memory]  # rpm
        d5 = [b[3] for b in buffer.memory]  # dones
        d6 = [b[2] for b in buffer.memory]  # rewards
        d7 = [b[4] for b in buffer.memory]  # infos
        d8 = [np.moveaxis(cv2.imdecode(np.array(b[1][3][1]), cv2.IMREAD_UNCHANGED), -1, 0) for b in buffer.memory]

        if self.__len__() > 0:
            self.data[0] += d0
            self.data[1] += d1
            self.data[2] += d2
            self.data[3] += d3
            self.data[4] += d4
            self.data[5] += d5
            self.data[6] += d6
            self.data[7] += d7
            self.data[8] += d8
        else:
            self.data.append(d0)
            self.data.append(d1)
            self.data.append(d2)
            self.data.append(d3)
            self.data.append(d4)
            self.data.append(d5)
            self.data.append(d6)
            self.data.append(d7)
            self.data.append(d8)

        to_trim = self.__len__() - self.memory_size
        if to_trim > 0:
            self.data[0] = self.data[0][to_trim:]
            self.data[1] = self.data[1][to_trim:]
            self.data[2] = self.data[2][to_trim:]
            self.data[3] = self.data[3][to_trim:]
            self.data[4] = self.data[4][to_trim:]
            self.data[5] = self.data[5][to_trim:]
            self.data[6] = self.data[6][to_trim:]
            self.data[7] = self.data[7][to_trim:]
            self.data[8] = self.data[8][to_trim:]
        return self

    def load_imgs(self, item):
        res = self.data[8][(item + self.start_imgs_offset):(item + self.start_imgs_offset + self.imgs_obs + 1)]
        return np.array(res)


class MemoryCognifly(MemoryDataloading):
    def __init__(self,
                 memory_size,
                 batchsize,
                 path_loc="",
                 imgs_obs=4,
                 act_buf_len=1,
                 nb_steps=1,
                 use_dataloader=False,
                 num_workers=0,
                 pin_memory=False,
                 remove_size=100,
                 sample_preprocessor: callable = None,
                 crc_debug=False,
                 device="cpu"):
        self.imgs_obs = imgs_obs
        self.act_buf_len = act_buf_len
        self.min_samples = max(self.imgs_obs, self.act_buf_len)
        self.start_imgs_offset = max(0, self.min_samples - self.imgs_obs)
        self.start_acts_offset = max(0, self.min_samples - self.act_buf_len)
        print(
            f"DEBUG: self.imgs_obs:{self.imgs_obs}, self.act_buf_len:{self.act_buf_len}, self.min_sample:{self.min_samples}, self.start_imgs_offset:{self.start_imgs_offset}, self.start_acts_offset:{self.start_acts_offset}"
        )
        super().__init__(memory_size=memory_size,
                         batchsize=batchsize,
                         path_loc=path_loc,
                         nb_steps=nb_steps,
                         use_dataloader=use_dataloader,
                         num_workers=num_workers,
                         pin_memory=pin_memory,
                         remove_size=remove_size,
                         sample_preprocessor=sample_preprocessor,
                         crc_debug=crc_debug,
                         device=device)

    def append_buffer(self, buffer):
        first_data_idx = self.data[0][-1] + 1 if self.__len__() > 0 else 0
        d0 = [(first_data_idx + i) % self.memory_size for i, _ in enumerate(buffer.memory)]  # indexes  # FIXME: check that this works
        d1 = [b[0] for b in buffer.memory]  # actions
        d2 = [b[1][0] for b in buffer.memory]  # alt
        d3 = [b[1][1] for b in buffer.memory]  # vel
        d4 = [b[1][2] for b in buffer.memory]  # acc
        d5 = [b[1][3] for b in buffer.memory]  # tar
        d6 = [b[1][4] for b in buffer.memory]  # del
        d7 = [b[1][5] for b in buffer.memory]  # del_k

        d8 = [b[3] for b in buffer.memory]  # dones
        d9 = [b[2] for b in buffer.memory]  # rewards
        d10 = [b[4] for b in buffer.memory]  # infos

        if self.__len__() > 0:
            self.data[0] += d0
            self.data[1] += d1
            self.data[2] += d2
            self.data[3] += d3
            self.data[4] += d4
            self.data[5] += d5
            self.data[6] += d6
            self.data[7] += d7
            self.data[8] += d8
            self.data[9] += d9
            self.data[10] += d10
        else:
            self.data.append(d0)
            self.data.append(d1)
            self.data.append(d2)
            self.data.append(d3)
            self.data.append(d4)
            self.data.append(d5)
            self.data.append(d6)
            self.data.append(d7)
            self.data.append(d8)
            self.data.append(d9)
            self.data.append(d10)

        to_trim = self.__len__() - self.memory_size
        if to_trim > 0:
            self.data[0] = self.data[0][to_trim:]
            self.data[1] = self.data[1][to_trim:]
            self.data[2] = self.data[2][to_trim:]
            self.data[3] = self.data[3][to_trim:]
            self.data[4] = self.data[4][to_trim:]
            self.data[5] = self.data[5][to_trim:]
            self.data[6] = self.data[6][to_trim:]
            self.data[7] = self.data[7][to_trim:]
            self.data[8] = self.data[8][to_trim:]
            self.data[9] = self.data[9][to_trim:]
            self.data[10] = self.data[10][to_trim:]
        return self

    def __len__(self):
        if len(self.data) < self.min_samples + 1:
            return 0
        res = len(self.data[0]) - self.min_samples - 1
        if res < 0:
            return 0
        else:
            return res

    def get_transition(self, item):
        idx_last = item + self.min_samples - 1
        idx_now = item + self.min_samples
        acts = self.load_acts(item)
        last_act_buf = acts[:-1]
        new_act_buf = acts[1:]
        last_obs = (self.data[2][idx_last], self.data[3][idx_last], self.data[4][idx_last], self.data[5][idx_last], self.data[6][idx_last], self.data[7][idx_last], *last_act_buf)
        rew = np.float32(self.data[9][idx_now])
        new_act = np.array(self.data[1][idx_now], dtype=np.float32)
        new_obs = (self.data[2][idx_now], self.data[3][idx_now], self.data[4][idx_now], self.data[5][idx_now], self.data[6][idx_now], self.data[7][idx_now], *new_act_buf)
        done = self.data[8][idx_now]
        info = self.data[10][idx_now]
        return last_obs, new_act, rew, new_obs, done, info

    def load_imgs(self, item):  # TODO
        res = []
        for i in range(item, item + self.imgs_obs + 1):
            img = cv2.imread(str(self.path / (str(self.data[0][i]) + ".png")))
            res.append(np.moveaxis(img, -1, 0))
        return np.array(res)

    def load_acts(self, item):
        res = self.data[1][(item + self.start_acts_offset):(item + self.start_acts_offset + self.act_buf_len + 1)]
        return res<|MERGE_RESOLUTION|>--- conflicted
+++ resolved
@@ -195,14 +195,8 @@
         assert last_done_idx is None or last_dones[last_done_idx], f"DEBUG: last_done_idx:{last_done_idx}"
         last_infos = self.data[6][idx_now - self.sup_buf_len:idx_now]
         last_ignored_dones = torch.tensor(["__no_done" in i for i in last_infos], requires_grad=False)
-<<<<<<< HEAD
         last_ignored_done_idx = last_true_in_tensor_1d(last_ignored_dones)  # last occurrence of True
         assert last_ignored_done_idx is None or last_ignored_dones[last_ignored_done_idx] and not last_dones[last_ignored_done_idx], f"DEBUG: last_ignored_done_idx:{last_ignored_done_idx}, last_ignored_dones:{last_ignored_dones}, last_dones:{last_dones}"
-=======
-        last_ignored_done_idx = last_true_in_tensor(last_ignored_dones)  # last occurrence of True
-        assert last_ignored_done_idx is None or last_ignored_dones[
-            last_ignored_done_idx] and not last_dones[last_ignored_done_idx], f"DEBUG: last_ignored_done_idx:{last_ignored_done_idx}, last_ignored_dones:{last_ignored_dones}, last_dones:{last_dones}"
->>>>>>> 84592ec2
         if last_ignored_done_idx is not None:
             last_done_idx = last_ignored_done_idx  # FIXME: might not work in extreme cases where a done is ignored right after another done
 
@@ -352,7 +346,6 @@
         So we load 5 images from here...
         Don't forget the info dict for CRC debugging
         """
-<<<<<<< HEAD
         print(f"DEBUG: get trantition {item}")
 
         idx_last = item + self.sup_buf_len - 1  # beginning of seq
@@ -414,10 +407,6 @@
         res_old, res_new = generate_seq_res_old_res_new(data, last_done_idx, self.seq_len, self.imgs_obs)
         # res = self.torch_data[1][(item + self.start_acts_offset):(item + self.start_acts_offset + self.act_buf_len + self.seq_len)].unfold(0, self.seq_len, 1).unfold(0, self.act_buf_len, 1)
         return res_old, res_new
-=======
-        res = (super(SeqMemoryTMNFLidar, self).get_transition(i) for i in range(item, item + self.seq_len))
-        return res
->>>>>>> 84592ec2
 
 
 class TrajMemoryTMNF(TrajMemoryDataloading):
